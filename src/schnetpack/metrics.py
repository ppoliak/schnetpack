--- conflicted
+++ resolved
@@ -1,6 +1,8 @@
+import warnings
+
 import numpy as np
 import torch
-import warnings
+
 from schnetpack.data import Structure
 
 __all__ = ['ModelBias', 'MeanSquaredError', 'RootMeanSquaredError',
@@ -85,9 +87,9 @@
         diff = self._get_diff(y, yp)
         self.l2loss += torch.sum(diff.view(-1)).detach().cpu().data.numpy()
         if self.element_wise:
-            self.n_entries +=\
+            self.n_entries += \
                 torch.sum(batch[Structure.atom_mask]
-                          ).detach().cpu().data.numpy()* y.shape[-1]
+                          ).detach().cpu().data.numpy() * y.shape[-1]
         else:
             self.n_entries += np.prod(y.shape)
 
@@ -144,9 +146,10 @@
             yp = result
 
         diff = self._get_diff(y, yp)
-        self.l2loss += torch.sum(diff.view(-1) ** 2).detach().cpu().data.numpy()
+        self.l2loss += torch.sum(
+            diff.view(-1) ** 2).detach().cpu().data.numpy()
         if self.element_wise:
-            self.n_entries +=\
+            self.n_entries += \
                 torch.sum(batch[Structure.atom_mask]
                           ).detach().cpu().data.numpy() * y.shape[-1]
         else:
@@ -238,7 +241,7 @@
         self.l1loss += torch.sum(torch.abs(diff).view(-1),
                                  0).detach().cpu().data.numpy()
         if self.element_wise:
-            self.n_entries +=\
+            self.n_entries += \
                 torch.sum(batch[Structure.atom_mask]
                           ).detach().cpu().data.numpy() * y.shape[-1]
         else:
@@ -270,26 +273,25 @@
                                          element_wise=element_wise)
 
     def add_batch(self, batch, result):
-        if self.element_wise and torch.sum(batch[Structure.atom_mask]==0) != 0:
-<<<<<<< HEAD
-            warnings.warn('MAEHeatmap should not be used for element-wise ' + \
-=======
-            warnings.warn('MAEHeatmap should not be used for element-wise'
->>>>>>> 5c26b8c5
+        if self.element_wise and torch.sum(
+                batch[Structure.atom_mask] == 0) != 0:
+            warnings.warn('MAEHeatmap should not be used for element-wise ' +
                           'properties with different sized molecules!')
-        y = batch[self.target]
-        if self.model_output is None:
-            yp = result
-        else:
-            if type(self.model_output) is list:
-                for idx in self.model_output:
-                    result = result[idx]
-            else:
-                result = result[self.model_output]
-            yp = result
-
-        diff = self._get_diff(y, yp)
-        self.l1loss += torch.sum(torch.abs(diff), 0).detach().cpu().data.numpy()
+
+        y = batch[self.target]
+        if self.model_output is None:
+            yp = result
+        else:
+            if type(self.model_output) is list:
+                for idx in self.model_output:
+                    result = result[idx]
+            else:
+                result = result[self.model_output]
+            yp = result
+
+        diff = self._get_diff(y, yp)
+        self.l1loss += torch.sum(torch.abs(diff),
+                                 0).detach().cpu().data.numpy()
         self.n_entries += y.size(0)
 
     def aggregate(self):
@@ -311,7 +313,7 @@
     def __init__(self, target, model_output=None, axis=1, name=None,
                  element_wise=False):
         name = 'SumMAE_' + target if name is None else name
-        self.axis= axis
+        self.axis = axis
         super(SumMAE, self).__init__(target, model_output, name=name,
                                      element_wise=element_wise)
 
@@ -440,8 +442,8 @@
 
         diff = self._get_diff(y, yp)
         self.l2loss += torch.sum(diff ** 2).detach().cpu().data.numpy()
-        self.n_entries +=\
-            torch.sum(torch.isnan(diff)==False).detach().cpu().data.numpy()
+        self.n_entries += \
+            torch.sum(torch.isnan(diff) == False).detach().cpu().data.numpy()
 
 
 class AngleMAE(MeanAbsoluteError):
@@ -488,8 +490,8 @@
 
         diff = self._get_diff(y, yp)
         self.l1loss += torch.sum(torch.abs(diff)).detach().cpu().data.numpy()
-        self.n_entries +=\
-            torch.sum(torch.isnan(diff)==False).detach().cpu().data.numpy()
+        self.n_entries += \
+            torch.sum(torch.isnan(diff) == False).detach().cpu().data.numpy()
 
 
 class AngleRMSE(RootMeanSquaredError):
@@ -536,5 +538,5 @@
 
         diff = self._get_diff(y, yp)
         self.l2loss += torch.sum(diff ** 2).detach().cpu().data.numpy()
-        self.n_entries +=\
-            torch.sum(torch.isnan(diff)==False).detach().cpu().data.numpy()
+        self.n_entries += \
+            torch.sum(torch.isnan(diff) == False).detach().cpu().data.numpy()